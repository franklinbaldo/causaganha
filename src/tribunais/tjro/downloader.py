--- conflicted
+++ resolved
@@ -1,522 +1,257 @@
-<<<<<<< HEAD
-import datetime
-import pathlib
-import re
-import requests
-import argparse
-import logging
-import hashlib
-import subprocess
-import duckdb
-
-# URL where the official diary page lists the PDF link
-TJRO_DIARIO_OFICIAL_URL = "https://www.tjro.jus.br/diario_oficial/"
-TJRO_LATEST_PAGE_URL = "https://www.tjro.jus.br/diario_oficial/ultimo-diario.php"
-
-
-def get_tjro_pdf_url(date_obj: datetime.date) -> str | None:
-    """
-    Gets the PDF URL for the given date from TJRO without downloading.
-
-    Args:
-        date_obj: A datetime.date object representing the desired date.
-
-    Returns:
-        The PDF URL string, or None if not found.
-    """
-    date_str = date_obj.strftime("%Y%m%d")
-
-    headers = {
-        "User-Agent": "Mozilla/5.0 (Windows NT 10.0; Win64; x64) AppleWebKit/537.36 (KHTML, like Gecko) Chrome/91.0.4472.124 Safari/537.36"
-    }
-
-    try:
-        page_resp = requests.get(TJRO_DIARIO_OFICIAL_URL, headers=headers, timeout=30)
-        page_resp.raise_for_status()
-        pdf_match = re.search(
-            rf"https://www\.tjro\.jus\.br/novodiario/\d{{4}}/[^\"']*{date_str}[^\"']*\.pdf",
-            page_resp.text,
-        )
-        if not pdf_match:
-            logging.error(f"Could not find PDF link for date {date_str} on page.")
-            return None
-        download_url = pdf_match.group(0)
-        logging.info(f"Found diary link: {download_url}")
-        return download_url
-    except requests.exceptions.RequestException as e:
-        logging.error(f"Error finding PDF URL for {date_obj.strftime('%Y-%m-%d')}: {e}")
-        return None
-
-
-def fetch_tjro_pdf(
-    date_obj: datetime.date,
-    output_dir: pathlib.Path | None = None,
-) -> pathlib.Path | None:  # Adjusted return type hint
-    """
-    Downloads the Diário da Justiça PDF for the given date from TJRO.
-
-    Args:
-        date_obj: A datetime.date object representing the desired date.
-        output_dir: Optional pathlib.Path object for the output directory. If None, uses default.
-
-    Returns:
-        A pathlib.Path object pointing to the downloaded PDF file.
-        Returns None if download fails.
-    """
-    file_name = f"dj_{date_obj.strftime('%Y%m%d')}.pdf"
-
-    if output_dir is None:
-        output_dir = pathlib.Path(__file__).resolve().parent.parent / "data" / "diarios"
-    output_dir.mkdir(parents=True, exist_ok=True)
-    output_path = output_dir / file_name
-
-    logging.info(
-        f"Attempting to locate PDF for {date_obj.strftime('%Y-%m-%d')} from {TJRO_DIARIO_OFICIAL_URL}"
-    )
-
-    date_obj.strftime("%Y%m%d")
-
-    headers = {
-        "User-Agent": "Mozilla/5.0 (Windows NT 10.0; Win64; x64) AppleWebKit/537.36 (KHTML, like Gecko) Chrome/91.0.4472.124 Safari/537.36"
-    }
-
-    # Get the PDF URL first
-    download_url = get_tjro_pdf_url(date_obj)
-    if not download_url:
-        return None
-
-    try:
-        # Download the PDF
-        pdf_resp = requests.get(download_url, headers=headers, timeout=30)
-        pdf_resp.raise_for_status()
-        with open(output_path, "wb") as f:
-            f.write(pdf_resp.content)
-        logging.info(f"Successfully downloaded {output_path}")
-        return output_path
-    except requests.exceptions.RequestException as e:
-        logging.error(f"Error downloading PDF for {date_obj.strftime('%Y-%m-%d')}: {e}")
-        return None
-
-
-def fetch_latest_tjro_pdf(
-    output_dir: pathlib.Path | None = None,
-) -> pathlib.Path | None:
-    """Downloads the most recent Diário da Justiça PDF available."""
-    logging.info(f"Fetching latest diary from {TJRO_LATEST_PAGE_URL}")
-    headers = {
-        "User-Agent": "Mozilla/5.0 (Windows NT 10.0; Win64; x64) AppleWebKit/537.36 (KHTML, like Gecko) Chrome/91.0.4472.124 Safari/537.36"
-    }
-
-    if output_dir is None:
-        output_dir = pathlib.Path(__file__).resolve().parent.parent / "data" / "diarios"
-    output_dir.mkdir(parents=True, exist_ok=True)
-
-    try:
-        # First request to get the redirect URL
-        response = requests.get(
-            TJRO_LATEST_PAGE_URL, headers=headers, timeout=30, allow_redirects=False
-        )
-
-        if response.status_code == 302 and "Location" in response.headers:
-            pdf_url = response.headers["Location"]
-            if not pdf_url.startswith("http"):
-                pdf_url = f"https://www.tjro.jus.br{pdf_url}"
-
-            logging.info(f"Found PDF URL: {pdf_url}")
-
-            # Extract date from filename for output file
-            filename_match = re.search(r"/([^/]+\.pdf)$", pdf_url)
-            if filename_match:
-                filename = filename_match.group(1)
-                # Try to extract date from filename (format: YYYYMMDDXXXX-NRXXX.pdf)
-                date_match = re.search(r"(\d{8})", filename)
-                if date_match:
-                    date_str = date_match.group(1)
-                    file_name = f"dj_{date_str}.pdf"
-                else:
-                    file_name = filename
-            else:
-                file_name = f"dj_{datetime.date.today().strftime('%Y%m%d')}.pdf"
-
-            output_path = output_dir / file_name
-
-            # Download the PDF
-            pdf_response = requests.get(pdf_url, headers=headers, timeout=30)
-            pdf_response.raise_for_status()
-
-            with open(output_path, "wb") as f:
-                f.write(pdf_response.content)
-
-            logging.info(f"Successfully downloaded {output_path}")
-            return output_path
-        else:
-            logging.error(f"Expected redirect but got status {response.status_code}")
-            return None
-
-    except requests.exceptions.RequestException as e:
-        logging.error(f"Error fetching latest diary: {e}")
-        return None
-
-
-def archive_pdf(
-    pdf_path: pathlib.Path,
-    db_path: pathlib.Path = pathlib.Path("data/causaganha.duckdb"),
-) -> str | None:
-    """Upload a PDF to the Internet Archive and record the link in DuckDB."""
-
-    sha = hashlib.sha256(pdf_path.read_bytes()).hexdigest()
-    item_id = f"cg-{sha[:12]}"
-    filename = pdf_path.name
-
-    exists = (
-        subprocess.run(
-            ["ia", "metadata", item_id, "--raw"], capture_output=True, text=True
-        ).returncode
-        == 0
-    )
-
-    if not exists:
-        subprocess.check_call(
-            [
-                "ia",
-                "upload",
-                item_id,
-                str(pdf_path),
-                "--metadata",
-                "mediatype:texts",
-                "--metadata",
-                "subject:causa_ganha, trj:ro",
-                "--metadata",
-                f"sha256:{sha}",
-                "--retries",
-                "5",
-            ]
-        )
-
-    archive_url = f"https://archive.org/download/{item_id}/{filename}"
-
-    con = duckdb.connect(str(db_path))
-    con.execute(
-        """
-        CREATE TABLE IF NOT EXISTS pdfs (
-            sha256 TEXT PRIMARY KEY,
-            item_id TEXT,
-            ia_url TEXT
-        );
-        """
-    )
-    con.execute(
-        "INSERT OR IGNORE INTO pdfs VALUES (?, ?, ?)",
-        (sha, item_id, archive_url),
-    )
-    con.close()
-
-    return archive_url
-
-
-def main():  # Added main function for CLI
-    parser = argparse.ArgumentParser(
-        description="Download Diário da Justiça PDF from TJRO."
-    )
-
-    group = parser.add_mutually_exclusive_group(required=True)
-    group.add_argument(
-        "--date",
-        type=str,
-        help="The date for which to download the Diário, in YYYY-MM-DD format.",
-    )
-    group.add_argument(
-        "--latest",
-        action="store_true",
-        help="Download the most recent Diário available.",
-    )
-
-    args = parser.parse_args()
-
-    if args.latest:
-        logging.info("Running downloader for latest diary")
-        file_path = fetch_latest_tjro_pdf()
-    else:
-        try:
-            selected_date = datetime.datetime.strptime(args.date, "%Y-%m-%d").date()
-        except ValueError:
-            logging.error("Invalid date format. Please use YYYY-MM-DD.")
-            return
-
-        logging.info(
-            f"Running downloader for date: {selected_date.strftime('%Y-%m-%d')}"
-        )
-        file_path = fetch_tjro_pdf(selected_date)
-
-    if file_path:
-        logging.info(f"PDF downloaded to: {file_path}")
-    else:
-        if args.latest:
-            logging.warning("Failed to download latest Diário")
-        else:
-            logging.warning(
-                f"Failed to download PDF for {selected_date.strftime('%Y-%m-%d')}"
-            )
-
-
-if __name__ == "__main__":
-    main()
-=======
-import datetime
-import pathlib
-import re
-import requests
-import argparse
-import logging
-import hashlib
-import subprocess
-import duckdb
-
-# URL where the official diary page lists the PDF link
-TJRO_DIARIO_OFICIAL_URL = "https://www.tjro.jus.br/diario_oficial/"
-TJRO_LATEST_PAGE_URL = "https://www.tjro.jus.br/diario_oficial/ultimo-diario.php"
-
-
-def get_tjro_pdf_url(date_obj: datetime.date) -> str | None:
-    """
-    Gets the PDF URL for the given date from TJRO without downloading.
-
-    Args:
-        date_obj: A datetime.date object representing the desired date.
-
-    Returns:
-        The PDF URL string, or None if not found.
-    """
-    date_str = date_obj.strftime("%Y%m%d")
-
-    headers = {
-        "User-Agent": "Mozilla/5.0 (Windows NT 10.0; Win64; x64) AppleWebKit/537.36 (KHTML, like Gecko) Chrome/91.0.4472.124 Safari/537.36"
-    }
-
-    try:
-        page_resp = requests.get(TJRO_DIARIO_OFICIAL_URL, headers=headers, timeout=30)
-        page_resp.raise_for_status()
-        pdf_match = re.search(
-            rf"https://www\.tjro\.jus\.br/novodiario/\d{{4}}/[^\"']*{date_str}[^\"']*\.pdf",
-            page_resp.text,
-        )
-        if not pdf_match:
-            logging.error(f"Could not find PDF link for date {date_str} on page.")
-            return None
-        download_url = pdf_match.group(0)
-        logging.info(f"Found diary link: {download_url}")
-        return download_url
-    except requests.exceptions.RequestException as e:
-        logging.error(f"Error finding PDF URL for {date_obj.strftime('%Y-%m-%d')}: {e}")
-        return None
-
-
-def fetch_tjro_pdf(
-    date_obj: datetime.date,
-) -> pathlib.Path | None:  # Adjusted return type hint
-    """
-    Downloads the Diário da Justiça PDF for the given date from TJRO.
-
-    Args:
-        date_obj: A datetime.date object representing the desired date.
-
-    Returns:
-        A pathlib.Path object pointing to the downloaded PDF file.
-        Returns None if download fails.
-    """
-    file_name = f"dj_{date_obj.strftime('%Y%m%d')}.pdf"
-
-    output_dir = pathlib.Path(__file__).resolve().parent.parent / "data" / "diarios"
-    output_dir.mkdir(parents=True, exist_ok=True)
-    output_path = output_dir / file_name
-
-    logging.info(
-        f"Attempting to locate PDF for {date_obj.strftime('%Y-%m-%d')} from {TJRO_DIARIO_OFICIAL_URL}"
-    )
-
-    date_obj.strftime("%Y%m%d")
-
-    headers = {
-        "User-Agent": "Mozilla/5.0 (Windows NT 10.0; Win64; x64) AppleWebKit/537.36 (KHTML, like Gecko) Chrome/91.0.4472.124 Safari/537.36"
-    }
-
-    # Get the PDF URL first
-    download_url = get_tjro_pdf_url(date_obj)
-    if not download_url:
-        return None
-
-    try:
-        # Download the PDF
-        pdf_resp = requests.get(download_url, headers=headers, timeout=30)
-        pdf_resp.raise_for_status()
-        with open(output_path, "wb") as f:
-            f.write(pdf_resp.content)
-        logging.info(f"Successfully downloaded {output_path}")
-        return output_path
-    except requests.exceptions.RequestException as e:
-        logging.error(f"Error downloading PDF for {date_obj.strftime('%Y-%m-%d')}: {e}")
-        return None
-
-
-def fetch_latest_tjro_pdf() -> pathlib.Path | None:
-    """Downloads the most recent Diário da Justiça PDF available."""
-    logging.info(f"Fetching latest diary from {TJRO_LATEST_PAGE_URL}")
-    headers = {
-        "User-Agent": "Mozilla/5.0 (Windows NT 10.0; Win64; x64) AppleWebKit/537.36 (KHTML, like Gecko) Chrome/91.0.4472.124 Safari/537.36"
-    }
-
-    # The ultimo-diario.php URL directly redirects to the PDF file
-    output_dir = pathlib.Path(__file__).resolve().parent.parent / "data" / "diarios"
-    output_dir.mkdir(parents=True, exist_ok=True)
-
-    try:
-        # First request to get the redirect URL
-        response = requests.get(
-            TJRO_LATEST_PAGE_URL, headers=headers, timeout=30, allow_redirects=False
-        )
-
-        if response.status_code == 302 and "Location" in response.headers:
-            pdf_url = response.headers["Location"]
-            if not pdf_url.startswith("http"):
-                pdf_url = f"https://www.tjro.jus.br{pdf_url}"
-
-            logging.info(f"Found PDF URL: {pdf_url}")
-
-            # Extract date from filename for output file
-            filename_match = re.search(r"/([^/]+\.pdf)$", pdf_url)
-            if filename_match:
-                filename = filename_match.group(1)
-                # Try to extract date from filename (format: YYYYMMDDXXXX-NRXXX.pdf)
-                date_match = re.search(r"(\d{8})", filename)
-                if date_match:
-                    date_str = date_match.group(1)
-                    file_name = f"dj_{date_str}.pdf"
-                else:
-                    file_name = filename
-            else:
-                file_name = f"dj_{datetime.date.today().strftime('%Y%m%d')}.pdf"
-
-            output_path = output_dir / file_name
-
-            # Download the PDF
-            pdf_response = requests.get(pdf_url, headers=headers, timeout=30)
-            pdf_response.raise_for_status()
-
-            with open(output_path, "wb") as f:
-                f.write(pdf_response.content)
-
-            logging.info(f"Successfully downloaded {output_path}")
-            return output_path
-        else:
-            logging.error(f"Expected redirect but got status {response.status_code}")
-            return None
-
-    except requests.exceptions.RequestException as e:
-        logging.error(f"Error fetching latest diary: {e}")
-        return None
-
-
-def archive_pdf(
-    pdf_path: pathlib.Path,
-    db_path: pathlib.Path = pathlib.Path("data/causaganha.duckdb"),
-) -> str | None:
-    """Upload a PDF to the Internet Archive and record the link in DuckDB."""
-
-    sha = hashlib.sha256(pdf_path.read_bytes()).hexdigest()
-    item_id = f"cg-{sha[:12]}"
-    filename = pdf_path.name
-
-    exists = (
-        subprocess.run(
-            ["ia", "metadata", item_id, "--raw"], capture_output=True, text=True
-        ).returncode
-        == 0
-    )
-
-    if not exists:
-        subprocess.check_call(
-            [
-                "ia",
-                "upload",
-                item_id,
-                str(pdf_path),
-                "--metadata",
-                "mediatype:texts",
-                "--metadata",
-                "subject:causa_ganha, trj:ro",
-                "--metadata",
-                f"sha256:{sha}",
-                "--retries",
-                "5",
-            ]
-        )
-
-    archive_url = f"https://archive.org/download/{item_id}/{filename}"
-
-    con = duckdb.connect(str(db_path))
-    con.execute(
-        """
-        CREATE TABLE IF NOT EXISTS pdfs (
-            sha256 TEXT PRIMARY KEY,
-            item_id TEXT,
-            ia_url TEXT
-        );
-        """
-    )
-    con.execute(
-        "INSERT OR IGNORE INTO pdfs VALUES (?, ?, ?)",
-        (sha, item_id, archive_url),
-    )
-    con.close()
-
-    return archive_url
-
-
-def main():  # Added main function for CLI
-    parser = argparse.ArgumentParser(
-        description="Download Diário da Justiça PDF from TJRO."
-    )
-
-    group = parser.add_mutually_exclusive_group(required=True)
-    group.add_argument(
-        "--date",
-        type=str,
-        help="The date for which to download the Diário, in YYYY-MM-DD format.",
-    )
-    group.add_argument(
-        "--latest",
-        action="store_true",
-        help="Download the most recent Diário available.",
-    )
-
-    args = parser.parse_args()
-
-    if args.latest:
-        logging.info("Running downloader for latest diary")
-        file_path = fetch_latest_tjro_pdf()
-    else:
-        try:
-            selected_date = datetime.datetime.strptime(args.date, "%Y-%m-%d").date()
-        except ValueError:
-            logging.error("Invalid date format. Please use YYYY-MM-DD.")
-            return
-
-        logging.info(
-            f"Running downloader for date: {selected_date.strftime('%Y-%m-%d')}"
-        )
-        file_path = fetch_tjro_pdf(selected_date)
-
-    if file_path:
-        logging.info(f"PDF downloaded to: {file_path}")
-    else:
-        if args.latest:
-            logging.warning("Failed to download latest Diário")
-        else:
-            logging.warning(
-                f"Failed to download PDF for {selected_date.strftime('%Y-%m-%d')}"
-            )
-
-
-if __name__ == "__main__":
-    main()
->>>>>>> 5d316d1a
+import datetime
+import pathlib
+import re
+import requests
+import argparse
+import logging
+import hashlib
+import subprocess
+import duckdb
+
+# URL where the official diary page lists the PDF link
+TJRO_DIARIO_OFICIAL_URL = "https://www.tjro.jus.br/diario_oficial/"
+TJRO_LATEST_PAGE_URL = "https://www.tjro.jus.br/diario_oficial/ultimo-diario.php"
+
+
+def get_tjro_pdf_url(date_obj: datetime.date) -> str | None:
+    """
+    Gets the PDF URL for the given date from TJRO without downloading.
+
+    Args:
+        date_obj: A datetime.date object representing the desired date.
+
+    Returns:
+        The PDF URL string, or None if not found.
+    """
+    date_str = date_obj.strftime("%Y%m%d")
+
+    headers = {
+        "User-Agent": "Mozilla/5.0 (Windows NT 10.0; Win64; x64) AppleWebKit/537.36 (KHTML, like Gecko) Chrome/91.0.4472.124 Safari/537.36"
+    }
+
+    try:
+        page_resp = requests.get(TJRO_DIARIO_OFICIAL_URL, headers=headers, timeout=30)
+        page_resp.raise_for_status()
+        pdf_match = re.search(
+            rf"https://www\.tjro\.jus\.br/novodiario/\d{{4}}/[^\"']*{date_str}[^\"']*\.pdf",
+            page_resp.text,
+        )
+        if not pdf_match:
+            logging.error(f"Could not find PDF link for date {date_str} on page.")
+            return None
+        download_url = pdf_match.group(0)
+        logging.info(f"Found diary link: {download_url}")
+        return download_url
+    except requests.exceptions.RequestException as e:
+        logging.error(f"Error finding PDF URL for {date_obj.strftime('%Y-%m-%d')}: {e}")
+        return None
+
+
+def fetch_tjro_pdf(
+    date_obj: datetime.date,
+) -> pathlib.Path | None:  # Adjusted return type hint
+    """
+    Downloads the Diário da Justiça PDF for the given date from TJRO.
+
+    Args:
+        date_obj: A datetime.date object representing the desired date.
+
+    Returns:
+        A pathlib.Path object pointing to the downloaded PDF file.
+        Returns None if download fails.
+    """
+    file_name = f"dj_{date_obj.strftime('%Y%m%d')}.pdf"
+
+    output_dir = pathlib.Path(__file__).resolve().parent.parent / "data" / "diarios"
+    output_dir.mkdir(parents=True, exist_ok=True)
+    output_path = output_dir / file_name
+
+    logging.info(
+        f"Attempting to locate PDF for {date_obj.strftime('%Y-%m-%d')} from {TJRO_DIARIO_OFICIAL_URL}"
+    )
+
+    date_obj.strftime("%Y%m%d")
+
+    headers = {
+        "User-Agent": "Mozilla/5.0 (Windows NT 10.0; Win64; x64) AppleWebKit/537.36 (KHTML, like Gecko) Chrome/91.0.4472.124 Safari/537.36"
+    }
+
+    # Get the PDF URL first
+    download_url = get_tjro_pdf_url(date_obj)
+    if not download_url:
+        return None
+
+    try:
+        # Download the PDF
+        pdf_resp = requests.get(download_url, headers=headers, timeout=30)
+        pdf_resp.raise_for_status()
+        with open(output_path, "wb") as f:
+            f.write(pdf_resp.content)
+        logging.info(f"Successfully downloaded {output_path}")
+        return output_path
+    except requests.exceptions.RequestException as e:
+        logging.error(f"Error downloading PDF for {date_obj.strftime('%Y-%m-%d')}: {e}")
+        return None
+
+
+def fetch_latest_tjro_pdf() -> pathlib.Path | None:
+    """Downloads the most recent Diário da Justiça PDF available."""
+    logging.info(f"Fetching latest diary from {TJRO_LATEST_PAGE_URL}")
+    headers = {
+        "User-Agent": "Mozilla/5.0 (Windows NT 10.0; Win64; x64) AppleWebKit/537.36 (KHTML, like Gecko) Chrome/91.0.4472.124 Safari/537.36"
+    }
+
+    # The ultimo-diario.php URL directly redirects to the PDF file
+    output_dir = pathlib.Path(__file__).resolve().parent.parent / "data" / "diarios"
+    output_dir.mkdir(parents=True, exist_ok=True)
+
+    try:
+        # First request to get the redirect URL
+        response = requests.get(
+            TJRO_LATEST_PAGE_URL, headers=headers, timeout=30, allow_redirects=False
+        )
+
+        if response.status_code == 302 and "Location" in response.headers:
+            pdf_url = response.headers["Location"]
+            if not pdf_url.startswith("http"):
+                pdf_url = f"https://www.tjro.jus.br{pdf_url}"
+
+            logging.info(f"Found PDF URL: {pdf_url}")
+
+            # Extract date from filename for output file
+            filename_match = re.search(r"/([^/]+\.pdf)$", pdf_url)
+            if filename_match:
+                filename = filename_match.group(1)
+                # Try to extract date from filename (format: YYYYMMDDXXXX-NRXXX.pdf)
+                date_match = re.search(r"(\d{8})", filename)
+                if date_match:
+                    date_str = date_match.group(1)
+                    file_name = f"dj_{date_str}.pdf"
+                else:
+                    file_name = filename
+            else:
+                file_name = f"dj_{datetime.date.today().strftime('%Y%m%d')}.pdf"
+
+            output_path = output_dir / file_name
+
+            # Download the PDF
+            pdf_response = requests.get(pdf_url, headers=headers, timeout=30)
+            pdf_response.raise_for_status()
+
+            with open(output_path, "wb") as f:
+                f.write(pdf_response.content)
+
+            logging.info(f"Successfully downloaded {output_path}")
+            return output_path
+        else:
+            logging.error(f"Expected redirect but got status {response.status_code}")
+            return None
+
+    except requests.exceptions.RequestException as e:
+        logging.error(f"Error fetching latest diary: {e}")
+        return None
+
+
+def archive_pdf(
+    pdf_path: pathlib.Path,
+    db_path: pathlib.Path = pathlib.Path("data/causaganha.duckdb"),
+) -> str | None:
+    """Upload a PDF to the Internet Archive and record the link in DuckDB."""
+
+    sha = hashlib.sha256(pdf_path.read_bytes()).hexdigest()
+    item_id = f"cg-{sha[:12]}"
+    filename = pdf_path.name
+
+    exists = (
+        subprocess.run(
+            ["ia", "metadata", item_id, "--raw"], capture_output=True, text=True
+        ).returncode
+        == 0
+    )
+
+    if not exists:
+        subprocess.check_call(
+            [
+                "ia",
+                "upload",
+                item_id,
+                str(pdf_path),
+                "--metadata",
+                "mediatype:texts",
+                "--metadata",
+                "subject:causa_ganha, trj:ro",
+                "--metadata",
+                f"sha256:{sha}",
+                "--retries",
+                "5",
+            ]
+        )
+
+    archive_url = f"https://archive.org/download/{item_id}/{filename}"
+
+    con = duckdb.connect(str(db_path))
+    con.execute(
+        """
+        CREATE TABLE IF NOT EXISTS pdfs (
+            sha256 TEXT PRIMARY KEY,
+            item_id TEXT,
+            ia_url TEXT
+        );
+        """
+    )
+    con.execute(
+        "INSERT OR IGNORE INTO pdfs VALUES (?, ?, ?)",
+        (sha, item_id, archive_url),
+    )
+    con.close()
+
+    return archive_url
+
+
+def main():  # Added main function for CLI
+    parser = argparse.ArgumentParser(
+        description="Download Diário da Justiça PDF from TJRO."
+    )
+
+    group = parser.add_mutually_exclusive_group(required=True)
+    group.add_argument(
+        "--date",
+        type=str,
+        help="The date for which to download the Diário, in YYYY-MM-DD format.",
+    )
+    group.add_argument(
+        "--latest",
+        action="store_true",
+        help="Download the most recent Diário available.",
+    )
+
+    args = parser.parse_args()
+
+    if args.latest:
+        logging.info("Running downloader for latest diary")
+        file_path = fetch_latest_tjro_pdf()
+    else:
+        try:
+            selected_date = datetime.datetime.strptime(args.date, "%Y-%m-%d").date()
+        except ValueError:
+            logging.error("Invalid date format. Please use YYYY-MM-DD.")
+            return
+
+        logging.info(
+            f"Running downloader for date: {selected_date.strftime('%Y-%m-%d')}"
+        )
+        file_path = fetch_tjro_pdf(selected_date)
+
+    if file_path:
+        logging.info(f"PDF downloaded to: {file_path}")
+    else:
+        if args.latest:
+            logging.warning("Failed to download latest Diário")
+        else:
+            logging.warning(
+                f"Failed to download PDF for {selected_date.strftime('%Y-%m-%d')}"
+            )
+
+
+if __name__ == "__main__":
+    main()