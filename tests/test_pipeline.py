import unittest
from unittest.mock import patch, MagicMock
import sys
from io import StringIO
import logging
from pathlib import Path
<<<<<<< HEAD

# import pandas as pd # No longer needed for these tests as pipeline.py doesn't use it directly for CSVs
import json
import argparse  # Import argparse for creating Namespace objects
=======
import pandas as pd
import json
import argparse  # Added for Namespace
>>>>>>> 5d316d1a

PROJECT_ROOT = Path(__file__).resolve().parent.parent
SRC_PATH = PROJECT_ROOT / "src"
if str(SRC_PATH) not in sys.path:
    sys.path.insert(0, str(SRC_PATH))

<<<<<<< HEAD
# This try-except is for local execution of this test file.
# Pytest execution should handle imports via conftest.py or pythonpath.
try:
    from src import pipeline  # Try to import the pipeline module from src
except ModuleNotFoundError:
    pipeline = None  # Will be caught by setUp methods
=======
# Conditional import for 'pipeline'
try:
    from src import pipeline  # Try importing from src
except ModuleNotFoundError:
    try:
        import pipeline  # Fallback to direct import if src is already in path effectively
    except ModuleNotFoundError as e:
        print(
            f"ERROR: Could not import 'pipeline' module. Original error: {e}",
            file=sys.stderr,
        )
        pipeline = None
>>>>>>> 5d316d1a


class TestPipelineArgParsingAndExecution(unittest.TestCase):
    def setUp(self):
        if pipeline is None:
            self.fail(
<<<<<<< HEAD
                "The 'pipeline' module (src.pipeline) could not be imported. Check PYTHONPATH or import errors."
            )

=======
                "The 'pipeline' module could not be imported. Check PYTHONPATH or src layout."
            )

        # Store original sys.argv and restore it in tearDown
        self.original_argv = sys.argv

        # Patch stdout and stderr
>>>>>>> 5d316d1a
        self.stdout_patch = patch("sys.stdout", new_callable=StringIO)
        self.stderr_patch = patch("sys.stderr", new_callable=StringIO)
        self.mock_stdout = self.stdout_patch.start()
        self.mock_stderr = self.stderr_patch.start()

<<<<<<< HEAD
        # Clear and configure logging for testing purposes
        root_logger = logging.getLogger()
        for handler in root_logger.handlers[:]:
            root_logger.removeHandler(handler)
        # Configure root logger for tests to see logs from modules if needed
        logging.basicConfig(stream=self.mock_stdout, level=logging.DEBUG, force=True)

    def tearDown(self):
        self.stdout_patch.stop()
        self.stderr_patch.stop()
        # Restore default logging
        root_logger = logging.getLogger()
        for handler in root_logger.handlers[:]:
            root_logger.removeHandler(handler)
        logging.basicConfig(level=logging.WARNING, force=True)

    def run_main_for_test(self, args_list):
        original_argv = sys.argv
        try:
            sys.argv = ["pipeline_script_name_for_argparse"] + args_list
            result = pipeline.main()
            # If the command function returns a Path, it's a success
            if isinstance(result, Path):
                return 0
            # If it returns None, it's a failure
            elif result is None:
                return 1
            # Otherwise, assume it's an integer exit code
            else:
                return result
        except SystemExit as e:
            return e.code
        finally:
            sys.argv = original_argv

    @patch("src.pipeline.fetch_tjro_pdf")  # Patching where it's used
    def test_collect_args_parsed_and_called(self, mock_fetch):
        mock_fetch.return_value = Path("/tmp/fake.pdf")
        # Pass verbose=False explicitly as it's now added to subparsers by default in pipeline.py
=======
        # Basic logging setup for tests to capture output if needed
        # This avoids interference with the pipeline's own logging setup tests
        self.test_logger = logging.getLogger("test_pipeline_arg_parsing")
        self.log_capture_string = StringIO()
        self.ch = logging.StreamHandler(self.log_capture_string)
        self.ch.setLevel(logging.DEBUG)
        self.test_logger.addHandler(self.ch)
        self.test_logger.setLevel(logging.DEBUG)

    def tearDown(self):
        sys.argv = self.original_argv  # Restore original sys.argv
        self.stdout_patch.stop()
        self.stderr_patch.stop()
        if hasattr(self, "ch"):  # Clean up logging handler
            self.test_logger.removeHandler(self.ch)

    def run_main_for_test(self, args_list):
        # Mock sys.argv for argparse within pipeline.main()
        sys.argv = ["pipeline.py"] + args_list
        try:
            pipeline.main()  # pipeline.main() calls parser.parse_args()
            return 0  # Assuming main does not return a specific code on success
        except SystemExit as e:
            return e.code  # Argparse calls sys.exit on error
        except Exception as e:
            self.test_logger.error(
                f"run_main_for_test encountered an exception: {e}", exc_info=True
            )
            raise  # Re-raise other exceptions to fail the test clearly

    @patch(
        "src.pipeline.fetch_tjro_pdf"
    )  # Patching where it's defined/imported in pipeline.py
    def test_collect_args_parsed_and_called(self, mock_fetch):
        mock_fetch.return_value = Path("/tmp/fake.pdf")
>>>>>>> 5d316d1a
        self.assertEqual(self.run_main_for_test(["collect", "--date", "2024-03-10"]), 0)
        mock_fetch.assert_called_once_with(
            date_str="2024-03-10", dry_run=False, verbose=False
        )

    @patch("src.pipeline.fetch_tjro_pdf")
    def test_collect_dry_run(self, mock_fetch):
        mock_fetch.return_value = Path("/tmp/fake_dry.pdf")
        self.assertEqual(
            self.run_main_for_test(["collect", "--date", "2024-03-11", "--dry-run"]), 0
        )
        mock_fetch.assert_called_once_with(
            date_str="2024-03-11", dry_run=True, verbose=False
        )

<<<<<<< HEAD
    @patch("src.pipeline.GeminiExtractor")
    def test_extract_args_parsed_and_called(self, MockGeminiExtractor):
        mock_instance = MockGeminiExtractor.return_value
        mock_instance.extract_and_save_json.return_value = Path("/tmp/fake.json")
        dummy_pdf_path = PROJECT_ROOT / "dummy_for_extract.pdf"
        with open(dummy_pdf_path, "w") as f:
            f.write("dummy content")  # Ensure file exists
=======
    @patch("src.pipeline.GeminiExtractor")  # Patching where it's defined/imported
    def test_extract_args_parsed_and_called(self, MockGeminiExtractor):
        mock_instance = MockGeminiExtractor.return_value
        mock_instance.extract_and_save_json.return_value = Path("/tmp/fake.json")

        # Create a dummy PDF in a temporary location for the test
        with tempfile.NamedTemporaryFile(suffix=".pdf", delete=False) as tmp_pdf:
            dummy_pdf_path = Path(tmp_pdf.name)
>>>>>>> 5d316d1a

        self.assertEqual(
            self.run_main_for_test(
                [
                    "extract",
                    "--pdf_file",
                    str(dummy_pdf_path),
                    "--output_json_dir",
                    "/tmp/output",
                ]
            ),
            0,
        )
        MockGeminiExtractor.assert_called_once_with(verbose=False)
        mock_instance.extract_and_save_json.assert_called_once_with(
            pdf_path=dummy_pdf_path, output_json_dir=Path("/tmp/output"), dry_run=False
        )
        if dummy_pdf_path.exists():
            dummy_pdf_path.unlink()

    @patch("src.pipeline.GeminiExtractor")
    def test_extract_dry_run(self, MockGeminiExtractor):
        mock_instance = MockGeminiExtractor.return_value
        mock_instance.extract_and_save_json.return_value = Path("/tmp/fake_dry.json")
<<<<<<< HEAD
        dummy_pdf_path = PROJECT_ROOT / "dummy_for_extract_dry.pdf"
        with open(dummy_pdf_path, "w") as f:
            f.write("dummy content")

        self.assertEqual(
            self.run_main_for_test(
                ["extract", "--pdf_file", str(dummy_pdf_path), "--dry-run"]
=======
        # Use a dummy path string as the file doesn't need to exist for dry-run
        dummy_pdf_path_str = "/tmp/dummy_for_extract_dry.pdf"

        self.assertEqual(
            self.run_main_for_test(
                ["extract", "--pdf_file", dummy_pdf_path_str, "--dry-run"]
>>>>>>> 5d316d1a
            ),
            0,
        )
        MockGeminiExtractor.assert_called_once_with(verbose=False)
<<<<<<< HEAD
        # output_json_dir defaults to pdf_file.parent
        mock_instance.extract_and_save_json.assert_called_once_with(
            pdf_path=dummy_pdf_path, output_json_dir=dummy_pdf_path.parent, dry_run=True
        )
        if dummy_pdf_path.exists():
            dummy_pdf_path.unlink()

    @patch(
        "src.pipeline._update_ratings_logic"
    )  # Patch the direct function called by run_command
    @patch(
        "src.pipeline.extract_command"
    )  # Patch the command function called by run_command
    @patch(
        "src.pipeline.collect_command"
    )  # Patch the command function called by run_command
    def test_run_command_orchestration(
        self, mock_collect_cmd, mock_extract_cmd, mock_update_logic
    ):
        mock_collect_cmd.return_value = Path("/tmp/collected_via_run.pdf")
        mock_extract_cmd.return_value = (
            PROJECT_ROOT / "data" / "json" / "run_extracted.json"
        )

        # Mock CausaGanhaDB and PiiManager as they are instantiated in run_command for _update_ratings_logic
        with (
            patch("src.pipeline.CausaGanhaDB") as MockCausaGanhaDB,
            patch("src.pipeline.PiiManager") as MockPiiManager,
        ):
            MockPiiManager.return_value  # consume return value

            self.assertEqual(self.run_main_for_test(["run", "--date", "2024-03-12"]), 0)

            mock_collect_cmd.assert_called_once()
            # Check specific args passed to collect_command's Namespace
            self.assertEqual(mock_collect_cmd.call_args[0][0].date, "2024-03-12")
            self.assertFalse(mock_collect_cmd.call_args[0][0].dry_run)
            self.assertFalse(mock_collect_cmd.call_args[0][0].verbose)

            mock_extract_cmd.assert_called_once()
            self.assertEqual(
                mock_extract_cmd.call_args[0][0].pdf_file,
                Path("/tmp/collected_via_run.pdf"),
            )
            self.assertFalse(mock_extract_cmd.call_args[0][0].dry_run)

            mock_update_logic.assert_called_once()
            # Check args passed to _update_ratings_logic
            self.assertFalse(mock_update_logic.call_args[0][1])  # dry_run
            self.assertIsInstance(
                mock_update_logic.call_args[0][2], MockCausaGanhaDB
            )  # db instance
            self.assertIsInstance(
                mock_update_logic.call_args[0][3], MockPiiManager
            )  # pii_manager instance

    @patch("src.pipeline._update_ratings_logic")
    @patch("src.pipeline.extract_command")
    @patch("src.pipeline.collect_command")
    def test_run_command_dry_run(
        self, mock_collect_cmd, mock_extract_cmd, mock_update_logic
    ):
        mock_collect_cmd.return_value = Path("/tmp/collected_dry_run.pdf")
        mock_extract_cmd.return_value = (
            PROJECT_ROOT / "data" / "json" / "run_extracted_dry.json"
        )

        with patch("src.pipeline.CausaGanhaDB"), patch("src.pipeline.PiiManager"):
            self.assertEqual(
                self.run_main_for_test(
                    ["run", "--date", "2024-03-13", "--dry-run", "--verbose"]
                ),
                0,
            )

        mock_collect_cmd.assert_called_once()
        self.assertTrue(mock_collect_cmd.call_args[0][0].dry_run)
        self.assertTrue(mock_collect_cmd.call_args[0][0].verbose)

        mock_extract_cmd.assert_called_once()
        self.assertTrue(mock_extract_cmd.call_args[0][0].dry_run)

        mock_update_logic.assert_called_once()
        self.assertTrue(
            mock_update_logic.call_args[0][1]
        )  # dry_run for _update_ratings_logic

    def test_unknown_argument(self):
        self.assertEqual(self.run_main_for_test(["update", "--nonexistent-arg"]), 2)
=======
        mock_instance.extract_and_save_json.assert_called_once_with(
            pdf_path=Path(dummy_pdf_path_str),
            output_json_dir=Path("/tmp"),  # Default output is parent of pdf_file
            dry_run=True,
        )

    @patch("src.pipeline.update_command")
    @patch("src.pipeline.GeminiExtractor")
    @patch("src.pipeline.fetch_tjro_pdf")
    def test_run_command_orchestration(
        self, mock_fetch, MockGeminiExtractor, mock_update_cmd
    ):
        mock_fetch.return_value = Path("/tmp/collected_via_run.pdf")
        mock_extractor_instance = MockGeminiExtractor.return_value
        # Ensure the path exists for the 'extract' step if it writes a dummy file
        expected_json_output_dir = Path("data/json/")
        expected_json_output_dir.mkdir(parents=True, exist_ok=True)
        mock_extractor_instance.extract_and_save_json.return_value = (
            expected_json_output_dir / "run_extracted.json"
        )

        self.assertEqual(self.run_main_for_test(["run", "--date", "2024-03-12"]), 0)
        mock_fetch.assert_called_once_with(
            date_str="2024-03-12", dry_run=False, verbose=False
        )
        MockGeminiExtractor.assert_called_once_with(verbose=False)
        mock_extractor_instance.extract_and_save_json.assert_called_once_with(
            pdf_path=Path("/tmp/collected_via_run.pdf"),
            output_json_dir=expected_json_output_dir,  # Check against the default
            dry_run=False,
        )
        mock_update_cmd.assert_called_once()

    @patch("src.pipeline.update_command")
    @patch("src.pipeline.GeminiExtractor")
    @patch("src.pipeline.fetch_tjro_pdf")
    def test_run_command_dry_run(
        self, mock_fetch, MockGeminiExtractor, mock_update_cmd
    ):
        mock_fetch.return_value = Path("/tmp/collected_dry_run.pdf")
        mock_extractor_instance = MockGeminiExtractor.return_value
        expected_json_output_dir = Path("data/json/")
        mock_extractor_instance.extract_and_save_json.return_value = (
            expected_json_output_dir / "run_extracted_dry.json"
        )

        self.assertEqual(
            self.run_main_for_test(
                ["--verbose", "run", "--date", "2024-03-13", "--dry-run"]
            ),
            0,
        )
        mock_fetch.assert_called_once_with(
            date_str="2024-03-13", dry_run=True, verbose=True
        )
        MockGeminiExtractor.assert_called_once_with(verbose=True)
        mock_extractor_instance.extract_and_save_json.assert_called_once_with(
            pdf_path=Path("/tmp/collected_dry_run.pdf"),
            output_json_dir=expected_json_output_dir,  # Check against the default
            dry_run=True,
        )
        mock_update_cmd.assert_called_once()
        self.assertTrue(mock_update_cmd.call_args[0][0].dry_run)

    def test_unknown_argument(self):
        # argparse in Python 3.9+ exits with 2 for argument errors
        self.assertEqual(self.run_main_for_test(["--nonexistent-arg"]), 2)
>>>>>>> 5d316d1a
        self.assertIn(
            "unrecognized arguments: --nonexistent-arg", self.mock_stderr.getvalue()
        )

    def test_unknown_subcommand_argument(self):
<<<<<<< HEAD
        self.assertEqual(
            self.run_main_for_test(
                ["update", "--nonexistent-arg", "--verbose", "False"]
            ),
            2,
        )
=======
        self.assertEqual(self.run_main_for_test(["update", "--nonexistent-arg"]), 2)
>>>>>>> 5d316d1a
        self.assertIn(
            "unrecognized arguments: --nonexistent-arg", self.mock_stderr.getvalue()
        )

    def test_collect_missing_date(self):
<<<<<<< HEAD
        self.assertEqual(self.run_main_for_test(["collect", "--verbose", "False"]), 2)
=======
        self.assertEqual(self.run_main_for_test(["collect"]), 2)
>>>>>>> 5d316d1a
        self.assertIn(
            "the following arguments are required: --date", self.mock_stderr.getvalue()
        )

    def test_extract_missing_pdf_file(self):
<<<<<<< HEAD
        self.assertEqual(self.run_main_for_test(["extract", "--verbose", "False"]), 2)
=======
        self.assertEqual(self.run_main_for_test(["extract"]), 2)
>>>>>>> 5d316d1a
        self.assertIn(
            "the following arguments are required: --pdf_file",
            self.mock_stderr.getvalue(),
        )

    @patch("src.pipeline.fetch_tjro_pdf")
    def test_collect_invalid_date_format_passed_through(self, mock_fetch):
<<<<<<< HEAD
        mock_fetch.return_value = Path(
            "/tmp/fake_invalid_date.pdf"
        )  # fetch_tjro_pdf itself handles date parsing now
        self.assertEqual(self.run_main_for_test(["collect", "--date", "NOT-A-DATE"]), 0)
=======
        mock_fetch.return_value = Path("/tmp/fake_invalid_date.pdf")
        # The custom fetch_tjro_pdf in pipeline.py has its own date parsing.
        # If it fails, it logs an error and returns None. The main() would then just proceed.
        # This test should ideally check for the logged error or that no file is processed further.
        # For now, checking that fetch is called.
        self.assertEqual(
            self.run_main_for_test(["collect", "--date", "NOT-A-DATE"]), 0
        )  # main() might not exit with error code here
>>>>>>> 5d316d1a
        mock_fetch.assert_called_once_with(
            date_str="NOT-A-DATE", dry_run=False, verbose=False
        )

    @patch("logging.basicConfig")
    def test_verbose_flag_sets_debug_level_basicConfig(self, mock_basic_config):
<<<<<<< HEAD
        with patch.object(pipeline, "update_command", MagicMock()):
            self.run_main_for_test(["update"])

        debug_level_set = False
        for call_args_tuple in mock_basic_config.call_args_list:
            if call_args_tuple.kwargs.get("level") == logging.DEBUG:
                debug_level_set = True
                break
        self.assertTrue(
            debug_level_set,
            "logging.basicConfig was not called with logging.DEBUG. Calls: "
            + str(mock_basic_config.call_args_list),
        )

    @patch("logging.getLogger")
    def test_verbose_logging_capture_for_update(self, mock_get_logger):
        mock_logger_instance = MagicMock()
        mock_get_logger.return_value = mock_logger_instance
        # Patch the actual logic function that update_command calls
        with patch.object(pipeline, "_update_ratings_logic", MagicMock()):
            self.run_main_for_test(["update"])  # Pass --verbose to update sub-command

        # Check if the logger for 'pipeline' (used in update_command) was called with debug
        debug_call_found = False
        for call in mock_logger_instance.debug.call_args_list:
            if "Update command called with args" in str(call[0][0]):
                debug_call_found = True
                break
        self.assertTrue(
            debug_call_found,
            "Logger debug was not called with expected message for update command.",
=======
        # Patch the function that would normally run after parsing to avoid its side effects
        with patch.object(pipeline, "update_command", MagicMock()):
            self.run_main_for_test(["--verbose", "update"])

        # Check if basicConfig was called with level=logging.DEBUG
        # This can be tricky if basicConfig is called multiple times or by other modules.
        # A more robust test might check the effective level of a specific logger.
        debug_call_found = False
        for call_args_tuple in mock_basic_config.call_args_list:
            if call_args_tuple.kwargs.get("level") == logging.DEBUG:
                debug_call_found = True
                break
        self.assertTrue(
            debug_call_found, "logging.basicConfig was not called with logging.DEBUG"
        )

    @patch("logging.getLogger")  # Patch getLogger used by pipeline.py
    def test_verbose_logging_capture_for_update(self, mock_get_logger):
        mock_logger_instance = MagicMock()
        mock_get_logger.return_value = mock_logger_instance
        with patch.object(pipeline, "_update_ratings_logic", MagicMock()):
            self.run_main_for_test(["--verbose", "update"])

        # Check if debug was called and if specific messages were logged
        self.assertTrue(mock_logger_instance.debug.called)
        self.assertTrue(
            any(
                "Update command called with args" in str(call_arg)
                for call_arg in mock_logger_instance.debug.call_args_list
            )
>>>>>>> 5d316d1a
        )

    @patch("logging.getLogger")
    def test_dry_run_logging_capture_for_collect(self, mock_get_logger):
        mock_logger_instance = MagicMock()
        mock_get_logger.return_value = mock_logger_instance
<<<<<<< HEAD
        with patch(
            "src.pipeline.fetch_tjro_pdf", MagicMock(return_value=Path("fake.pdf"))
        ):  # Mock actual fetch
            self.run_main_for_test(["collect", "--date", "2024-01-01", "--dry-run"])

        dry_run_fetch_logged = any(
            "Collect successful. PDF: fake.pdf" in str(call_arg)
=======
        # Patch the actual fetch function to avoid network calls
        with patch(
            "src.pipeline.fetch_tjro_pdf", MagicMock(return_value=Path("/tmp/dry.pdf"))
        ):
            self.run_main_for_test(["collect", "--date", "2024-01-01", "--dry-run"])

        dry_run_fetch_logged = any(
            "DRY-RUN: Would fetch TJRO PDF for date: 2024-01-01" in str(call_arg)
>>>>>>> 5d316d1a
            for call_arg in mock_logger_instance.info.call_args_list
        )
        self.assertTrue(
            dry_run_fetch_logged,
<<<<<<< HEAD
            f"Expected 'Collect successful' info log not found. Actual: {mock_logger_instance.info.call_args_list}",
=======
            f"Expected DRY-RUN info log not found. Actual: {mock_logger_instance.info.call_args_list}",
>>>>>>> 5d316d1a
        )


class TestPipelineUpdateCommand(unittest.TestCase):
<<<<<<< HEAD
    # This class needs significant refactoring to mock DB and PII manager
    # instead of CSV operations.
    def setUp(self):
        if pipeline is None:
            self.fail("The 'pipeline' module (src.pipeline) could not be imported.")

        # Create dummy JSON files for processing
        self.project_root_dir = Path(__file__).resolve().parent.parent
        self.json_input_dir = self.project_root_dir / "data" / "json"
        self.json_input_dir.mkdir(parents=True, exist_ok=True)
        self.processed_json_dir = self.project_root_dir / "data" / "json_processed"
        self.processed_json_dir.mkdir(parents=True, exist_ok=True)

        self.sample_decision_1 = {
            "numero_processo": "0000001-11.2023.8.22.0001",  # Validated format
            "advogados_polo_ativo": ["AdvA"],
            "advogados_polo_passivo": ["AdvB"],
            "resultado": "procedente",
            "polo_ativo": ["PA"],
            "polo_passivo": ["PB"],
            "data_decisao": "2023-01-01",
        }
        self.sample_decision_2 = {
            "numero_processo": "0000002-22.2023.8.22.0002",  # Validated format
            "advogados_polo_ativo": ["AdvC"],
            "advogados_polo_passivo": ["AdvA"],
            "resultado": "improcedente",
            "polo_ativo": ["PC"],
            "polo_passivo": ["PD"],
            "data_decisao": "2023-01-02",
        }

        with open(self.json_input_dir / "decision1.json", "w") as f:
            json.dump(
                {
                    "decisions": [self.sample_decision_1],
                    "file_name_source": "decision1.pdf",
                },
                f,
            )
        with open(self.json_input_dir / "decision2.json", "w") as f:
            json.dump(
                {
                    "decisions": [self.sample_decision_2],
                    "file_name_source": "decision2.pdf",
                },
                f,
            )

        # Capture logs
        self.log_capture_string = StringIO()
        self.pipeline_logger = logging.getLogger(
            "pipeline"
        )  # Logger used in pipeline.py
        self.ch = logging.StreamHandler(self.log_capture_string)
        self.pipeline_logger.addHandler(self.ch)
        self.pipeline_logger.setLevel(logging.INFO)

    def tearDown(self):
        self.pipeline_logger.removeHandler(self.ch)
        for f_name in ["decision1.json", "decision2.json"]:
            if (self.json_input_dir / f_name).exists():
                (self.json_input_dir / f_name).unlink()
            if (self.processed_json_dir / f_name).exists():
                (self.processed_json_dir / f_name).unlink()
        if self.json_input_dir.exists() and not any(self.json_input_dir.iterdir()):
            self.json_input_dir.rmdir()
        if self.processed_json_dir.exists() and not any(
            self.processed_json_dir.iterdir()
        ):
            self.processed_json_dir.rmdir()
        # Clean data dir if empty
        data_dir = self.project_root_dir / "data"
        if data_dir.exists() and not any(data_dir.iterdir()):
            data_dir.rmdir()

    @patch("src.pipeline.shutil.move")
    @patch("src.pipeline.PiiManager")
    @patch("src.pipeline.CausaGanhaDB")
    def test_update_command_valid_decisions(
        self, MockCausaGanhaDB, MockPiiManager, mock_shutil_move
    ):
        mock_db_instance = MockCausaGanhaDB.return_value
        mock_pii_instance = MockPiiManager.return_value

        # Simulate PII mapping
        def pii_map_side_effect(val, ptype, norm_val=None):
            return f"uuid_for_{norm_val or val}_{ptype}"

        mock_pii_instance.get_or_create_pii_mapping.side_effect = pii_map_side_effect

        # Simulate DB get_rating (player not found initially)
        mock_db_instance.get_rating.return_value = None

        args = argparse.Namespace(
            dry_run=False, verbose=False
        )  # Explicitly set verbose for command
        pipeline.update_command(args)

        MockCausaGanhaDB.assert_called_once()
        MockPiiManager.assert_called_once_with(mock_db_instance.conn)

        self.assertTrue(mock_pii_instance.get_or_create_pii_mapping.called)
        self.assertTrue(mock_db_instance.add_raw_decision.called)
        self.assertTrue(mock_db_instance.get_rating.called)
        self.assertTrue(mock_db_instance.update_rating.called)
        self.assertTrue(mock_db_instance.add_partida.called)

        # Two files should be moved
        self.assertEqual(mock_shutil_move.call_count, 2)

    @patch("src.pipeline.shutil.move")
    @patch("src.pipeline.PiiManager")
    @patch("src.pipeline.CausaGanhaDB")
    def test_update_command_dry_run(
        self, MockCausaGanhaDB, MockPiiManager, mock_shutil_move
    ):
        mock_db_instance = MockCausaGanhaDB.return_value
        mock_pii_instance = MockPiiManager.return_value
        mock_pii_instance.get_or_create_pii_mapping.side_effect = (
            lambda val, ptype, norm_val: f"uuid_for_{norm_val or val}_{ptype}"
        )
        mock_db_instance.get_rating.return_value = None

        args = argparse.Namespace(dry_run=True, verbose=False)
        pipeline.update_command(args)

        mock_db_instance.add_raw_decision.assert_not_called()
        mock_db_instance.update_rating.assert_not_called()
        mock_db_instance.add_partida.assert_not_called()
        mock_shutil_move.assert_not_called()

        self.assertTrue(mock_pii_instance.get_or_create_pii_mapping.called)
        self.assertTrue(mock_db_instance.get_rating.called)

    @patch(
        "src.pipeline.validate_decision", return_value=False
    )  # Make all decisions invalid
    @patch("src.pipeline.shutil.move")
    @patch("src.pipeline.PiiManager")
    @patch("src.pipeline.CausaGanhaDB")
    def test_update_command_all_decisions_invalid(
        self, MockCausaGanhaDB, MockPiiManager, mock_shutil_move, mock_validate_decision
    ):
        mock_db_instance = MockCausaGanhaDB.return_value

        args = argparse.Namespace(dry_run=False, verbose=False)
        pipeline.update_command(args)

        mock_db_instance.add_raw_decision.assert_not_called()
        mock_db_instance.update_rating.assert_not_called()
        mock_db_instance.add_partida.assert_not_called()
        mock_shutil_move.assert_not_called()
        self.assertTrue(mock_validate_decision.call_count >= 2)


if __name__ == "__main__":
    # This part is for running tests directly via `python tests/test_pipeline.py`
    # Pytest will use its own collection and execution mechanisms.
    logging.basicConfig(
        stream=sys.stdout,
        level=logging.DEBUG,
        format="%(name)s - %(levelname)s - %(message)s",
    )
=======
    # This class needs substantial rework if _update_ratings_logic is complex
    # and involves file I/O or external calls that need mocking.
    # For now, keeping it simple and assuming it might fail due to module import.
    def setUp(self):
        if pipeline is None:
            self.fail("The 'pipeline' module could not be imported.")

        self.test_data_root = Path(tempfile.mkdtemp(prefix="causaganha_pipeline_test_"))
        self.json_input_dir = self.test_data_root / "json_input"
        self.processed_json_dir = self.test_data_root / "json_processed"
        self.ratings_csv_path = self.test_data_root / "ratings.csv"
        self.partidas_csv_path = self.test_data_root / "partidas.csv"

        self.json_input_dir.mkdir(parents=True, exist_ok=True)
        self.processed_json_dir.mkdir(parents=True, exist_ok=True)

        # Sample data (simplified)
        self.sample_decision_1 = {
            "numero_processo": "001",
            "resultado": "procedente",
            "advogados_polo_ativo": ["AdvA"],
            "advogados_polo_passivo": ["AdvB"],
            "data_decisao": "2023-01-01",
        }
        with open(self.json_input_dir / "decision1.json", "w") as f:
            json.dump({"decisions": [self.sample_decision_1]}, f)

        pd.DataFrame(columns=["mu", "sigma", "total_partidas"]).set_index(
            pd.Index([], name="advogado_id")
        ).to_csv(self.ratings_csv_path)

        self.stdout_patch = patch("sys.stdout", new_callable=StringIO)
        self.mock_stdout = self.stdout_patch.start()

    def tearDown(self):
        shutil.rmtree(self.test_data_root)
        self.stdout_patch.stop()

    @patch("src.pipeline.pd.read_csv")
    @patch("src.pipeline.pd.DataFrame.to_csv")
    @patch("src.pipeline.shutil.move")
    def test_update_command_valid_decisions(
        self, mock_move, mock_to_csv, mock_read_csv
    ):
        # Mock read_csv to return an empty DataFrame initially
        mock_read_csv.return_value = pd.DataFrame(
            columns=["mu", "sigma", "total_partidas"]
        ).set_index(pd.Index([], name="advogado_id"))

        args = argparse.Namespace(
            dry_run=False, verbose=False
        )  # Use argparse.Namespace
        pipeline.update_command(args)  # Call the command function

        self.assertTrue(mock_read_csv.called)
        self.assertTrue(mock_to_csv.called)  # Should be called for ratings and partidas
        self.assertTrue(mock_move.called)  # For moving processed JSON

    @patch("src.pipeline.pd.read_csv")
    @patch("src.pipeline.pd.DataFrame.to_csv")
    @patch("src.pipeline.shutil.move")
    def test_update_command_dry_run(self, mock_move, mock_to_csv, mock_read_csv):
        mock_read_csv.return_value = pd.DataFrame(
            columns=["mu", "sigma", "total_partidas"]
        ).set_index(pd.Index([], name="advogado_id"))
        args = argparse.Namespace(dry_run=True, verbose=False)
        pipeline.update_command(args)
        self.assertTrue(mock_read_csv.called)
        mock_to_csv.assert_not_called()
        mock_move.assert_not_called()

    @patch(
        "src.pipeline.validate_decision", return_value=False
    )  # All decisions invalid
    @patch("src.pipeline.pd.read_csv")
    @patch("src.pipeline.pd.DataFrame.to_csv")
    @patch("src.pipeline.shutil.move")
    def test_update_command_all_decisions_invalid(
        self, mock_move, mock_to_csv, mock_read_csv, mock_validate
    ):
        mock_read_csv.return_value = pd.DataFrame(
            columns=["mu", "sigma", "total_partidas"]
        ).set_index(pd.Index([], name="advogado_id"))
        args = argparse.Namespace(dry_run=False, verbose=False)
        pipeline.update_command(args)
        # Ratings file might still be saved even if empty or unchanged
        self.assertTrue(mock_to_csv.called)
        # No files should be moved if no valid decisions processed
        mock_move.assert_not_called()
        self.assertTrue(mock_validate.called)


if __name__ == "__main__":
    # logging.disable(logging.NOTSET) # Ensure logging is enabled for manual runs
    # logging.basicConfig(level=logging.DEBUG, format="%(name)s - %(levelname)s - %(message)s")
>>>>>>> 5d316d1a
    unittest.main(argv=sys.argv[:1], verbosity=2, exit=False)<|MERGE_RESOLUTION|>--- conflicted
+++ resolved
@@ -4,30 +4,15 @@
 from io import StringIO
 import logging
 from pathlib import Path
-<<<<<<< HEAD
-
-# import pandas as pd # No longer needed for these tests as pipeline.py doesn't use it directly for CSVs
-import json
-import argparse  # Import argparse for creating Namespace objects
-=======
 import pandas as pd
 import json
 import argparse  # Added for Namespace
->>>>>>> 5d316d1a
 
 PROJECT_ROOT = Path(__file__).resolve().parent.parent
 SRC_PATH = PROJECT_ROOT / "src"
 if str(SRC_PATH) not in sys.path:
     sys.path.insert(0, str(SRC_PATH))
 
-<<<<<<< HEAD
-# This try-except is for local execution of this test file.
-# Pytest execution should handle imports via conftest.py or pythonpath.
-try:
-    from src import pipeline  # Try to import the pipeline module from src
-except ModuleNotFoundError:
-    pipeline = None  # Will be caught by setUp methods
-=======
 # Conditional import for 'pipeline'
 try:
     from src import pipeline  # Try importing from src
@@ -40,18 +25,12 @@
             file=sys.stderr,
         )
         pipeline = None
->>>>>>> 5d316d1a
 
 
 class TestPipelineArgParsingAndExecution(unittest.TestCase):
     def setUp(self):
         if pipeline is None:
             self.fail(
-<<<<<<< HEAD
-                "The 'pipeline' module (src.pipeline) could not be imported. Check PYTHONPATH or import errors."
-            )
-
-=======
                 "The 'pipeline' module could not be imported. Check PYTHONPATH or src layout."
             )
 
@@ -59,53 +38,11 @@
         self.original_argv = sys.argv
 
         # Patch stdout and stderr
->>>>>>> 5d316d1a
         self.stdout_patch = patch("sys.stdout", new_callable=StringIO)
         self.stderr_patch = patch("sys.stderr", new_callable=StringIO)
         self.mock_stdout = self.stdout_patch.start()
         self.mock_stderr = self.stderr_patch.start()
 
-<<<<<<< HEAD
-        # Clear and configure logging for testing purposes
-        root_logger = logging.getLogger()
-        for handler in root_logger.handlers[:]:
-            root_logger.removeHandler(handler)
-        # Configure root logger for tests to see logs from modules if needed
-        logging.basicConfig(stream=self.mock_stdout, level=logging.DEBUG, force=True)
-
-    def tearDown(self):
-        self.stdout_patch.stop()
-        self.stderr_patch.stop()
-        # Restore default logging
-        root_logger = logging.getLogger()
-        for handler in root_logger.handlers[:]:
-            root_logger.removeHandler(handler)
-        logging.basicConfig(level=logging.WARNING, force=True)
-
-    def run_main_for_test(self, args_list):
-        original_argv = sys.argv
-        try:
-            sys.argv = ["pipeline_script_name_for_argparse"] + args_list
-            result = pipeline.main()
-            # If the command function returns a Path, it's a success
-            if isinstance(result, Path):
-                return 0
-            # If it returns None, it's a failure
-            elif result is None:
-                return 1
-            # Otherwise, assume it's an integer exit code
-            else:
-                return result
-        except SystemExit as e:
-            return e.code
-        finally:
-            sys.argv = original_argv
-
-    @patch("src.pipeline.fetch_tjro_pdf")  # Patching where it's used
-    def test_collect_args_parsed_and_called(self, mock_fetch):
-        mock_fetch.return_value = Path("/tmp/fake.pdf")
-        # Pass verbose=False explicitly as it's now added to subparsers by default in pipeline.py
-=======
         # Basic logging setup for tests to capture output if needed
         # This avoids interference with the pipeline's own logging setup tests
         self.test_logger = logging.getLogger("test_pipeline_arg_parsing")
@@ -141,7 +78,6 @@
     )  # Patching where it's defined/imported in pipeline.py
     def test_collect_args_parsed_and_called(self, mock_fetch):
         mock_fetch.return_value = Path("/tmp/fake.pdf")
->>>>>>> 5d316d1a
         self.assertEqual(self.run_main_for_test(["collect", "--date", "2024-03-10"]), 0)
         mock_fetch.assert_called_once_with(
             date_str="2024-03-10", dry_run=False, verbose=False
@@ -157,15 +93,6 @@
             date_str="2024-03-11", dry_run=True, verbose=False
         )
 
-<<<<<<< HEAD
-    @patch("src.pipeline.GeminiExtractor")
-    def test_extract_args_parsed_and_called(self, MockGeminiExtractor):
-        mock_instance = MockGeminiExtractor.return_value
-        mock_instance.extract_and_save_json.return_value = Path("/tmp/fake.json")
-        dummy_pdf_path = PROJECT_ROOT / "dummy_for_extract.pdf"
-        with open(dummy_pdf_path, "w") as f:
-            f.write("dummy content")  # Ensure file exists
-=======
     @patch("src.pipeline.GeminiExtractor")  # Patching where it's defined/imported
     def test_extract_args_parsed_and_called(self, MockGeminiExtractor):
         mock_instance = MockGeminiExtractor.return_value
@@ -174,7 +101,6 @@
         # Create a dummy PDF in a temporary location for the test
         with tempfile.NamedTemporaryFile(suffix=".pdf", delete=False) as tmp_pdf:
             dummy_pdf_path = Path(tmp_pdf.name)
->>>>>>> 5d316d1a
 
         self.assertEqual(
             self.run_main_for_test(
@@ -199,117 +125,16 @@
     def test_extract_dry_run(self, MockGeminiExtractor):
         mock_instance = MockGeminiExtractor.return_value
         mock_instance.extract_and_save_json.return_value = Path("/tmp/fake_dry.json")
-<<<<<<< HEAD
-        dummy_pdf_path = PROJECT_ROOT / "dummy_for_extract_dry.pdf"
-        with open(dummy_pdf_path, "w") as f:
-            f.write("dummy content")
-
-        self.assertEqual(
-            self.run_main_for_test(
-                ["extract", "--pdf_file", str(dummy_pdf_path), "--dry-run"]
-=======
         # Use a dummy path string as the file doesn't need to exist for dry-run
         dummy_pdf_path_str = "/tmp/dummy_for_extract_dry.pdf"
 
         self.assertEqual(
             self.run_main_for_test(
                 ["extract", "--pdf_file", dummy_pdf_path_str, "--dry-run"]
->>>>>>> 5d316d1a
             ),
             0,
         )
         MockGeminiExtractor.assert_called_once_with(verbose=False)
-<<<<<<< HEAD
-        # output_json_dir defaults to pdf_file.parent
-        mock_instance.extract_and_save_json.assert_called_once_with(
-            pdf_path=dummy_pdf_path, output_json_dir=dummy_pdf_path.parent, dry_run=True
-        )
-        if dummy_pdf_path.exists():
-            dummy_pdf_path.unlink()
-
-    @patch(
-        "src.pipeline._update_ratings_logic"
-    )  # Patch the direct function called by run_command
-    @patch(
-        "src.pipeline.extract_command"
-    )  # Patch the command function called by run_command
-    @patch(
-        "src.pipeline.collect_command"
-    )  # Patch the command function called by run_command
-    def test_run_command_orchestration(
-        self, mock_collect_cmd, mock_extract_cmd, mock_update_logic
-    ):
-        mock_collect_cmd.return_value = Path("/tmp/collected_via_run.pdf")
-        mock_extract_cmd.return_value = (
-            PROJECT_ROOT / "data" / "json" / "run_extracted.json"
-        )
-
-        # Mock CausaGanhaDB and PiiManager as they are instantiated in run_command for _update_ratings_logic
-        with (
-            patch("src.pipeline.CausaGanhaDB") as MockCausaGanhaDB,
-            patch("src.pipeline.PiiManager") as MockPiiManager,
-        ):
-            MockPiiManager.return_value  # consume return value
-
-            self.assertEqual(self.run_main_for_test(["run", "--date", "2024-03-12"]), 0)
-
-            mock_collect_cmd.assert_called_once()
-            # Check specific args passed to collect_command's Namespace
-            self.assertEqual(mock_collect_cmd.call_args[0][0].date, "2024-03-12")
-            self.assertFalse(mock_collect_cmd.call_args[0][0].dry_run)
-            self.assertFalse(mock_collect_cmd.call_args[0][0].verbose)
-
-            mock_extract_cmd.assert_called_once()
-            self.assertEqual(
-                mock_extract_cmd.call_args[0][0].pdf_file,
-                Path("/tmp/collected_via_run.pdf"),
-            )
-            self.assertFalse(mock_extract_cmd.call_args[0][0].dry_run)
-
-            mock_update_logic.assert_called_once()
-            # Check args passed to _update_ratings_logic
-            self.assertFalse(mock_update_logic.call_args[0][1])  # dry_run
-            self.assertIsInstance(
-                mock_update_logic.call_args[0][2], MockCausaGanhaDB
-            )  # db instance
-            self.assertIsInstance(
-                mock_update_logic.call_args[0][3], MockPiiManager
-            )  # pii_manager instance
-
-    @patch("src.pipeline._update_ratings_logic")
-    @patch("src.pipeline.extract_command")
-    @patch("src.pipeline.collect_command")
-    def test_run_command_dry_run(
-        self, mock_collect_cmd, mock_extract_cmd, mock_update_logic
-    ):
-        mock_collect_cmd.return_value = Path("/tmp/collected_dry_run.pdf")
-        mock_extract_cmd.return_value = (
-            PROJECT_ROOT / "data" / "json" / "run_extracted_dry.json"
-        )
-
-        with patch("src.pipeline.CausaGanhaDB"), patch("src.pipeline.PiiManager"):
-            self.assertEqual(
-                self.run_main_for_test(
-                    ["run", "--date", "2024-03-13", "--dry-run", "--verbose"]
-                ),
-                0,
-            )
-
-        mock_collect_cmd.assert_called_once()
-        self.assertTrue(mock_collect_cmd.call_args[0][0].dry_run)
-        self.assertTrue(mock_collect_cmd.call_args[0][0].verbose)
-
-        mock_extract_cmd.assert_called_once()
-        self.assertTrue(mock_extract_cmd.call_args[0][0].dry_run)
-
-        mock_update_logic.assert_called_once()
-        self.assertTrue(
-            mock_update_logic.call_args[0][1]
-        )  # dry_run for _update_ratings_logic
-
-    def test_unknown_argument(self):
-        self.assertEqual(self.run_main_for_test(["update", "--nonexistent-arg"]), 2)
-=======
         mock_instance.extract_and_save_json.assert_called_once_with(
             pdf_path=Path(dummy_pdf_path_str),
             output_json_dir=Path("/tmp"),  # Default output is parent of pdf_file
@@ -377,42 +202,24 @@
     def test_unknown_argument(self):
         # argparse in Python 3.9+ exits with 2 for argument errors
         self.assertEqual(self.run_main_for_test(["--nonexistent-arg"]), 2)
->>>>>>> 5d316d1a
         self.assertIn(
             "unrecognized arguments: --nonexistent-arg", self.mock_stderr.getvalue()
         )
 
     def test_unknown_subcommand_argument(self):
-<<<<<<< HEAD
-        self.assertEqual(
-            self.run_main_for_test(
-                ["update", "--nonexistent-arg", "--verbose", "False"]
-            ),
-            2,
-        )
-=======
         self.assertEqual(self.run_main_for_test(["update", "--nonexistent-arg"]), 2)
->>>>>>> 5d316d1a
         self.assertIn(
             "unrecognized arguments: --nonexistent-arg", self.mock_stderr.getvalue()
         )
 
     def test_collect_missing_date(self):
-<<<<<<< HEAD
-        self.assertEqual(self.run_main_for_test(["collect", "--verbose", "False"]), 2)
-=======
         self.assertEqual(self.run_main_for_test(["collect"]), 2)
->>>>>>> 5d316d1a
         self.assertIn(
             "the following arguments are required: --date", self.mock_stderr.getvalue()
         )
 
     def test_extract_missing_pdf_file(self):
-<<<<<<< HEAD
-        self.assertEqual(self.run_main_for_test(["extract", "--verbose", "False"]), 2)
-=======
         self.assertEqual(self.run_main_for_test(["extract"]), 2)
->>>>>>> 5d316d1a
         self.assertIn(
             "the following arguments are required: --pdf_file",
             self.mock_stderr.getvalue(),
@@ -420,12 +227,6 @@
 
     @patch("src.pipeline.fetch_tjro_pdf")
     def test_collect_invalid_date_format_passed_through(self, mock_fetch):
-<<<<<<< HEAD
-        mock_fetch.return_value = Path(
-            "/tmp/fake_invalid_date.pdf"
-        )  # fetch_tjro_pdf itself handles date parsing now
-        self.assertEqual(self.run_main_for_test(["collect", "--date", "NOT-A-DATE"]), 0)
-=======
         mock_fetch.return_value = Path("/tmp/fake_invalid_date.pdf")
         # The custom fetch_tjro_pdf in pipeline.py has its own date parsing.
         # If it fails, it logs an error and returns None. The main() would then just proceed.
@@ -434,46 +235,12 @@
         self.assertEqual(
             self.run_main_for_test(["collect", "--date", "NOT-A-DATE"]), 0
         )  # main() might not exit with error code here
->>>>>>> 5d316d1a
         mock_fetch.assert_called_once_with(
             date_str="NOT-A-DATE", dry_run=False, verbose=False
         )
 
     @patch("logging.basicConfig")
     def test_verbose_flag_sets_debug_level_basicConfig(self, mock_basic_config):
-<<<<<<< HEAD
-        with patch.object(pipeline, "update_command", MagicMock()):
-            self.run_main_for_test(["update"])
-
-        debug_level_set = False
-        for call_args_tuple in mock_basic_config.call_args_list:
-            if call_args_tuple.kwargs.get("level") == logging.DEBUG:
-                debug_level_set = True
-                break
-        self.assertTrue(
-            debug_level_set,
-            "logging.basicConfig was not called with logging.DEBUG. Calls: "
-            + str(mock_basic_config.call_args_list),
-        )
-
-    @patch("logging.getLogger")
-    def test_verbose_logging_capture_for_update(self, mock_get_logger):
-        mock_logger_instance = MagicMock()
-        mock_get_logger.return_value = mock_logger_instance
-        # Patch the actual logic function that update_command calls
-        with patch.object(pipeline, "_update_ratings_logic", MagicMock()):
-            self.run_main_for_test(["update"])  # Pass --verbose to update sub-command
-
-        # Check if the logger for 'pipeline' (used in update_command) was called with debug
-        debug_call_found = False
-        for call in mock_logger_instance.debug.call_args_list:
-            if "Update command called with args" in str(call[0][0]):
-                debug_call_found = True
-                break
-        self.assertTrue(
-            debug_call_found,
-            "Logger debug was not called with expected message for update command.",
-=======
         # Patch the function that would normally run after parsing to avoid its side effects
         with patch.object(pipeline, "update_command", MagicMock()):
             self.run_main_for_test(["--verbose", "update"])
@@ -504,22 +271,12 @@
                 "Update command called with args" in str(call_arg)
                 for call_arg in mock_logger_instance.debug.call_args_list
             )
->>>>>>> 5d316d1a
         )
 
     @patch("logging.getLogger")
     def test_dry_run_logging_capture_for_collect(self, mock_get_logger):
         mock_logger_instance = MagicMock()
         mock_get_logger.return_value = mock_logger_instance
-<<<<<<< HEAD
-        with patch(
-            "src.pipeline.fetch_tjro_pdf", MagicMock(return_value=Path("fake.pdf"))
-        ):  # Mock actual fetch
-            self.run_main_for_test(["collect", "--date", "2024-01-01", "--dry-run"])
-
-        dry_run_fetch_logged = any(
-            "Collect successful. PDF: fake.pdf" in str(call_arg)
-=======
         # Patch the actual fetch function to avoid network calls
         with patch(
             "src.pipeline.fetch_tjro_pdf", MagicMock(return_value=Path("/tmp/dry.pdf"))
@@ -528,186 +285,15 @@
 
         dry_run_fetch_logged = any(
             "DRY-RUN: Would fetch TJRO PDF for date: 2024-01-01" in str(call_arg)
->>>>>>> 5d316d1a
             for call_arg in mock_logger_instance.info.call_args_list
         )
         self.assertTrue(
             dry_run_fetch_logged,
-<<<<<<< HEAD
-            f"Expected 'Collect successful' info log not found. Actual: {mock_logger_instance.info.call_args_list}",
-=======
             f"Expected DRY-RUN info log not found. Actual: {mock_logger_instance.info.call_args_list}",
->>>>>>> 5d316d1a
         )
 
 
 class TestPipelineUpdateCommand(unittest.TestCase):
-<<<<<<< HEAD
-    # This class needs significant refactoring to mock DB and PII manager
-    # instead of CSV operations.
-    def setUp(self):
-        if pipeline is None:
-            self.fail("The 'pipeline' module (src.pipeline) could not be imported.")
-
-        # Create dummy JSON files for processing
-        self.project_root_dir = Path(__file__).resolve().parent.parent
-        self.json_input_dir = self.project_root_dir / "data" / "json"
-        self.json_input_dir.mkdir(parents=True, exist_ok=True)
-        self.processed_json_dir = self.project_root_dir / "data" / "json_processed"
-        self.processed_json_dir.mkdir(parents=True, exist_ok=True)
-
-        self.sample_decision_1 = {
-            "numero_processo": "0000001-11.2023.8.22.0001",  # Validated format
-            "advogados_polo_ativo": ["AdvA"],
-            "advogados_polo_passivo": ["AdvB"],
-            "resultado": "procedente",
-            "polo_ativo": ["PA"],
-            "polo_passivo": ["PB"],
-            "data_decisao": "2023-01-01",
-        }
-        self.sample_decision_2 = {
-            "numero_processo": "0000002-22.2023.8.22.0002",  # Validated format
-            "advogados_polo_ativo": ["AdvC"],
-            "advogados_polo_passivo": ["AdvA"],
-            "resultado": "improcedente",
-            "polo_ativo": ["PC"],
-            "polo_passivo": ["PD"],
-            "data_decisao": "2023-01-02",
-        }
-
-        with open(self.json_input_dir / "decision1.json", "w") as f:
-            json.dump(
-                {
-                    "decisions": [self.sample_decision_1],
-                    "file_name_source": "decision1.pdf",
-                },
-                f,
-            )
-        with open(self.json_input_dir / "decision2.json", "w") as f:
-            json.dump(
-                {
-                    "decisions": [self.sample_decision_2],
-                    "file_name_source": "decision2.pdf",
-                },
-                f,
-            )
-
-        # Capture logs
-        self.log_capture_string = StringIO()
-        self.pipeline_logger = logging.getLogger(
-            "pipeline"
-        )  # Logger used in pipeline.py
-        self.ch = logging.StreamHandler(self.log_capture_string)
-        self.pipeline_logger.addHandler(self.ch)
-        self.pipeline_logger.setLevel(logging.INFO)
-
-    def tearDown(self):
-        self.pipeline_logger.removeHandler(self.ch)
-        for f_name in ["decision1.json", "decision2.json"]:
-            if (self.json_input_dir / f_name).exists():
-                (self.json_input_dir / f_name).unlink()
-            if (self.processed_json_dir / f_name).exists():
-                (self.processed_json_dir / f_name).unlink()
-        if self.json_input_dir.exists() and not any(self.json_input_dir.iterdir()):
-            self.json_input_dir.rmdir()
-        if self.processed_json_dir.exists() and not any(
-            self.processed_json_dir.iterdir()
-        ):
-            self.processed_json_dir.rmdir()
-        # Clean data dir if empty
-        data_dir = self.project_root_dir / "data"
-        if data_dir.exists() and not any(data_dir.iterdir()):
-            data_dir.rmdir()
-
-    @patch("src.pipeline.shutil.move")
-    @patch("src.pipeline.PiiManager")
-    @patch("src.pipeline.CausaGanhaDB")
-    def test_update_command_valid_decisions(
-        self, MockCausaGanhaDB, MockPiiManager, mock_shutil_move
-    ):
-        mock_db_instance = MockCausaGanhaDB.return_value
-        mock_pii_instance = MockPiiManager.return_value
-
-        # Simulate PII mapping
-        def pii_map_side_effect(val, ptype, norm_val=None):
-            return f"uuid_for_{norm_val or val}_{ptype}"
-
-        mock_pii_instance.get_or_create_pii_mapping.side_effect = pii_map_side_effect
-
-        # Simulate DB get_rating (player not found initially)
-        mock_db_instance.get_rating.return_value = None
-
-        args = argparse.Namespace(
-            dry_run=False, verbose=False
-        )  # Explicitly set verbose for command
-        pipeline.update_command(args)
-
-        MockCausaGanhaDB.assert_called_once()
-        MockPiiManager.assert_called_once_with(mock_db_instance.conn)
-
-        self.assertTrue(mock_pii_instance.get_or_create_pii_mapping.called)
-        self.assertTrue(mock_db_instance.add_raw_decision.called)
-        self.assertTrue(mock_db_instance.get_rating.called)
-        self.assertTrue(mock_db_instance.update_rating.called)
-        self.assertTrue(mock_db_instance.add_partida.called)
-
-        # Two files should be moved
-        self.assertEqual(mock_shutil_move.call_count, 2)
-
-    @patch("src.pipeline.shutil.move")
-    @patch("src.pipeline.PiiManager")
-    @patch("src.pipeline.CausaGanhaDB")
-    def test_update_command_dry_run(
-        self, MockCausaGanhaDB, MockPiiManager, mock_shutil_move
-    ):
-        mock_db_instance = MockCausaGanhaDB.return_value
-        mock_pii_instance = MockPiiManager.return_value
-        mock_pii_instance.get_or_create_pii_mapping.side_effect = (
-            lambda val, ptype, norm_val: f"uuid_for_{norm_val or val}_{ptype}"
-        )
-        mock_db_instance.get_rating.return_value = None
-
-        args = argparse.Namespace(dry_run=True, verbose=False)
-        pipeline.update_command(args)
-
-        mock_db_instance.add_raw_decision.assert_not_called()
-        mock_db_instance.update_rating.assert_not_called()
-        mock_db_instance.add_partida.assert_not_called()
-        mock_shutil_move.assert_not_called()
-
-        self.assertTrue(mock_pii_instance.get_or_create_pii_mapping.called)
-        self.assertTrue(mock_db_instance.get_rating.called)
-
-    @patch(
-        "src.pipeline.validate_decision", return_value=False
-    )  # Make all decisions invalid
-    @patch("src.pipeline.shutil.move")
-    @patch("src.pipeline.PiiManager")
-    @patch("src.pipeline.CausaGanhaDB")
-    def test_update_command_all_decisions_invalid(
-        self, MockCausaGanhaDB, MockPiiManager, mock_shutil_move, mock_validate_decision
-    ):
-        mock_db_instance = MockCausaGanhaDB.return_value
-
-        args = argparse.Namespace(dry_run=False, verbose=False)
-        pipeline.update_command(args)
-
-        mock_db_instance.add_raw_decision.assert_not_called()
-        mock_db_instance.update_rating.assert_not_called()
-        mock_db_instance.add_partida.assert_not_called()
-        mock_shutil_move.assert_not_called()
-        self.assertTrue(mock_validate_decision.call_count >= 2)
-
-
-if __name__ == "__main__":
-    # This part is for running tests directly via `python tests/test_pipeline.py`
-    # Pytest will use its own collection and execution mechanisms.
-    logging.basicConfig(
-        stream=sys.stdout,
-        level=logging.DEBUG,
-        format="%(name)s - %(levelname)s - %(message)s",
-    )
-=======
     # This class needs substantial rework if _update_ratings_logic is complex
     # and involves file I/O or external calls that need mocking.
     # For now, keeping it simple and assuming it might fail due to module import.
@@ -803,5 +389,4 @@
 if __name__ == "__main__":
     # logging.disable(logging.NOTSET) # Ensure logging is enabled for manual runs
     # logging.basicConfig(level=logging.DEBUG, format="%(name)s - %(levelname)s - %(message)s")
->>>>>>> 5d316d1a
     unittest.main(argv=sys.argv[:1], verbosity=2, exit=False)